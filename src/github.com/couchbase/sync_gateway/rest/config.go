//  Copyright (c) 2013 Couchbase, Inc.
//  Licensed under the Apache License, Version 2.0 (the "License"); you may not use this file
//  except in compliance with the License. You may obtain a copy of the License at
//    http://www.apache.org/licenses/LICENSE-2.0
//  Unless required by applicable law or agreed to in writing, software distributed under the
//  License is distributed on an "AS IS" BASIS, WITHOUT WARRANTIES OR CONDITIONS OF ANY KIND,
//  either express or implied. See the License for the specific language governing permissions
//  and limitations under the License.

package rest

import (
	"encoding/json"
	"flag"
	"fmt"
	"io/ioutil"
	"log"
	"net/http"
	"net/url"
	"os"
	"runtime"
	"strings"

	"github.com/couchbase/sync_gateway/base"
	"github.com/couchbase/sync_gateway/db"
)

// Register profiling handlers (see Go docs)
import _ "net/http/pprof"

var DefaultInterface = ":4984"
var DefaultAdminInterface = "127.0.0.1:4985" // Only accessible on localhost!
var DefaultServer = "walrus:"
var DefaultPool = "default"

var config *ServerConfig

const (
	DefaultMaxCouchbaseConnections         = 16
	DefaultMaxCouchbaseOverflowConnections = 0

	// Default value of ServerConfig.MaxIncomingConnections
	DefaultMaxIncomingConnections = 0

	// Default value of ServerConfig.MaxFileDescriptors
	DefaultMaxFileDescriptors uint64 = 5000
)

// JSON object that defines the server configuration.
type ServerConfig struct {
	Interface                      *string         // Interface to bind REST API to, default ":4984"
	SSLCert                        *string         // Path to SSL cert file, or nil
	SSLKey                         *string         // Path to SSL private key file, or nil
	ServerReadTimeout              *int            // maximum duration.Second before timing out read of the HTTP(S) request
	ServerWriteTimeout             *int            // maximum duration.Second before timing out write of the HTTP(S) response
	AdminInterface                 *string         // Interface to bind admin API to, default ":4985"
	AdminUI                        *string         // Path to Admin HTML page, if omitted uses bundled HTML
	ProfileInterface               *string         // Interface to bind Go profile API to (no default)
	ConfigServer                   *string         // URL of config server (for dynamic db discovery)
	Persona                        *PersonaConfig  // Configuration for Mozilla Persona validation
	Facebook                       *FacebookConfig // Configuration for Facebook validation
	CORS                           *CORSConfig     // Configuration for allowing CORS
	Log                            []string        // Log keywords to enable
	LogFilePath                    *string         // Path to log file, if missing write to stderr
	Pretty                         bool            // Pretty-print JSON responses?
	DeploymentID                   *string         // Optional customer/deployment ID for stats reporting
	StatsReportInterval            *float64        // Optional stats report interval (0 to disable)
	MaxCouchbaseConnections        *int            // Max # of sockets to open to a Couchbase Server node
	MaxCouchbaseOverflow           *int            // Max # of overflow sockets to open
	CouchbaseKeepaliveInterval     *int            // TCP keep-alive interval between SG and Couchbase server
	SlowServerCallWarningThreshold *int            // Log warnings if database calls take this many ms
	MaxIncomingConnections         *int            // Max # of incoming HTTP connections to accept
	MaxFileDescriptors             *uint64         // Max # of open file descriptors (RLIMIT_NOFILE)
	CompressResponses              *bool           // If false, disables compression of HTTP responses
	Databases                      DbConfigMap     // Pre-configured databases, mapped by name
	MaxHeartbeat                   uint64          // Max heartbeat value for _changes request (seconds)
	ClusterConfig                  ClusterConfig   `json:"cluster_config"` // Bucket and other config related to CBGT
}

// Bucket configuration elements - used by db, shadow, index
type BucketConfig struct {
	Server   *string `json:"server"`             // Couchbase server URL
	Pool     *string `json:"pool,omitempty"`     // Couchbase pool name, default "default"
	Bucket   *string `json:"bucket"`             // Bucket name
	Username string  `json:"username,omitempty"` // Username for authenticating to server
	Password string  `json:"password,omitempty"` // Password for authenticating to server
}

type ClusterConfig struct {
	BucketConfig
	DataDir                  string  `json:"data_dir"`
	HeartbeatIntervalSeconds *uint16 `json:"heartbeat_interval_seconds"`
}

func (c ClusterConfig) CBGTEnabled() bool {
	// if we have a non-empty server field, then assume CBGT is enabled.
	return c.Server != nil && *c.Server != ""
}

// JSON object that defines a database configuration within the ServerConfig.
type DbConfig struct {
	BucketConfig
	Name               string                         `json:"name"`                           // Database name in REST API (stored as key in JSON)
	Sync               *string                        `json:"sync"`                           // Sync function defines which users can see which data
	Users              map[string]*db.PrincipalConfig `json:"users,omitempty"`                // Initial user accounts
	Roles              map[string]*db.PrincipalConfig `json:"roles,omitempty"`                // Initial roles
	RevsLimit          *uint32                        `json:"revs_limit,omitempty"`           // Max depth a document's revision tree can grow to
	ImportDocs         interface{}                    `json:"import_docs,omitempty"`          // false, true, or "continuous"
	Shadow             *ShadowConfig                  `json:"shadow,omitempty"`               // External bucket to shadow
	EventHandlers      interface{}                    `json:"event_handlers,omitempty"`       // Event handlers (webhook)
	FeedType           string                         `json:"feed_type,omitempty"`            // Feed type - "DCP" or "TAP"; defaults based on Couchbase server version
	AllowEmptyPassword bool                           `json:"allow_empty_password,omitempty"` // Allow empty passwords?  Defaults to false
	CacheConfig        *CacheConfig                   `json:"cache,omitempty"`                // Cache settings
<<<<<<< HEAD
	ChannelIndex       *ChannelIndexConfig            `json:"channel_index,omitEmpty"`        // Channel index settings
=======
	RevCacheSize       *uint32                        `json:"rev_cache_size,omitempty"`       // Maximum number of revisions to store in the revision cache
	StartOffline	   bool							  `json:"offline,omitempty"`		      // start the DB in the offline state, defaults to false
>>>>>>> dc01e66b
}

type DbConfigMap map[string]*DbConfig

type PersonaConfig struct {
	Origin   string // Canonical server URL for Persona authentication
	Register bool   // If true, server will register new user accounts
}

type FacebookConfig struct {
	Register bool // If true, server will register new user accounts
}

type CORSConfig struct {
	Origin      []string // List of allowed origins, use ["*"] to allow access from everywhere
	LoginOrigin []string // List of allowed login origins
	Headers     []string // List of allowed headers
	MaxAge      int      // Maximum age of the CORS Options request
}

type ShadowConfig struct {
	BucketConfig
	Doc_id_regex *string `json:"doc_id_regex,omitempty"` // Optional regex that doc IDs must match
	FeedType     string  `json:"feed_type,omitempty"`    // Feed type - "DCP" or "TAP"; defaults to TAP
}

type EventHandlerConfig struct {
	MaxEventProc    uint           `json:"max_processes,omitempty"`    // Max concurrent event handling goroutines
	WaitForProcess  string         `json:"wait_for_process,omitempty"` // Max wait time when event queue is full (ms)
	DocumentChanged []*EventConfig `json:"document_changed,omitempty"` // Document Commit
	DBStateChanged []*EventConfig  `json:"db_state_changed,omitempty"` // DB state change
}

type EventConfig struct {
	HandlerType string  `json:"handler"`           // Handler type
	Url         string  `json:"url,omitempty"`     // Url (webhook)
	Filter      string  `json:"filter,omitempty"`  // Filter function (webhook)
	Timeout     *uint64 `json:"timeout,omitempty"` // Timeout (webhook)
}

type CacheConfig struct {
	CachePendingSeqMaxWait *uint32 `json:"max_wait_pending,omitempty"` // Max wait for pending sequence before skipping
	CachePendingSeqMaxNum  *int    `json:"max_num_pending,omitempty"`  // Max number of pending sequences before skipping
	CacheSkippedSeqMaxWait *uint32 `json:"max_wait_skipped,omitempty"` // Max wait for skipped sequence before abandoning
	EnableStarChannel      *bool   `json:"enable_star_channel"`        // Enable star channel
	ChannelCacheMaxLength  *int    `json:"channel_cache_max_length"`   // Maximum number of entries maintained in cache per channel
	ChannelCacheMinLength  *int    `json:"channel_cache_min_length"`   // Minimum number of entries maintained in cache per channel
	ChannelCacheAge        *int    `json:"channel_cache_expiry"`       // Time (seconds) to keep entries in cache beyond the minimum retained
}

type ChannelIndexConfig struct {
	BucketConfig
	IndexWriter bool   `json:"writer,omitempty"` // TODO: Partition information
	NumShards   uint16 `json:"num_shards,omitempty"`
}

func (dbConfig *DbConfig) setup(name string) error {
	dbConfig.Name = name
	if dbConfig.Bucket == nil {
		dbConfig.Bucket = &dbConfig.Name
	}
	if dbConfig.Server == nil {
		dbConfig.Server = &DefaultServer
	}
	if dbConfig.Pool == nil {
		dbConfig.Pool = &DefaultPool
	}

	url, err := url.Parse(*dbConfig.Server)
	if err == nil && url.User != nil {
		// Remove credentials from URL and put them into the DbConfig.Username and .Password:
		if dbConfig.Username == "" {
			dbConfig.Username = url.User.Username()
		}
		if dbConfig.Password == "" {
			if password, exists := url.User.Password(); exists {
				dbConfig.Password = password
			}
		}
		url.User = nil
		urlStr := url.String()
		dbConfig.Server = &urlStr
	}

	if dbConfig.Shadow != nil {
		url, err = url.Parse(*dbConfig.Shadow.Server)
		if err == nil && url.User != nil {
			// Remove credentials from shadow URL and put them into the DbConfig.Shadow.Username and .Password:
			if dbConfig.Shadow.Username == "" {
				dbConfig.Shadow.Username = url.User.Username()
			}
			if dbConfig.Shadow.Password == "" {
				if password, exists := url.User.Password(); exists {
					dbConfig.Shadow.Password = password
				}
			}
			url.User = nil
			urlStr := url.String()
			dbConfig.Shadow.Server = &urlStr
		}
	}

	if dbConfig.ChannelIndex != nil {
		url, err = url.Parse(*dbConfig.ChannelIndex.Server)
		if err == nil && url.User != nil {
			// Remove credentials from shadow URL and put them into the DbConfig.ChannelIndex.Username and .Password:
			if dbConfig.ChannelIndex.Username == "" {
				dbConfig.ChannelIndex.Username = url.User.Username()
			}
			if dbConfig.ChannelIndex.Password == "" {
				if password, exists := url.User.Password(); exists {
					dbConfig.ChannelIndex.Password = password
				}
			}
			url.User = nil
			urlStr := url.String()
			dbConfig.ChannelIndex.Server = &urlStr
		}
	}

	return err
}

func (dbConfig DbConfig) validate() error {

	// if there is a ChannelIndex being used, then the only valid feed type is DCPSHARD
	if dbConfig.ChannelIndex != nil {
		if strings.ToLower(dbConfig.FeedType) != strings.ToLower(base.DcpShardFeedType) {
			msg := "ChannelIndex declared in config, but the FeedType is %v " +
				"rather than expected value of DCPSHARD"
			return fmt.Errorf(msg, dbConfig.FeedType)
		}
	}

	// if the feed type is DCPSHARD, then there must be a ChannelIndex
	if strings.ToLower(dbConfig.FeedType) == strings.ToLower(base.DcpShardFeedType) {
		if dbConfig.ChannelIndex == nil {
			msg := "FeedType is DCPSHARD, but no ChannelIndex declared in config"
			return fmt.Errorf(msg)
		}
	}

	return nil

}

func (dbConfig *DbConfig) modifyConfig() {
	if dbConfig.ChannelIndex != nil {
		// if there is NO feed type, set to DCPSHARD, since that's the only
		// valid config when a Channel Index is specified
		if dbConfig.FeedType == "" {
			dbConfig.FeedType = base.DcpShardFeedType
		}
	}
}

// Implementation of AuthHandler interface for DbConfig
func (dbConfig *DbConfig) GetCredentials() (string, string, string) {
	return base.TransformBucketCredentials(dbConfig.Username, dbConfig.Password, *dbConfig.Bucket)
}

// Implementation of AuthHandler interface for ShadowConfig
func (shadowConfig *ShadowConfig) GetCredentials() (string, string, string) {
	return base.TransformBucketCredentials(shadowConfig.Username, shadowConfig.Password, *shadowConfig.Bucket)
}

// Implementation of AuthHandler interface for ChannelIndexConfig
func (channelIndexConfig *ChannelIndexConfig) GetCredentials() (string, string, string) {
	return base.TransformBucketCredentials(channelIndexConfig.Username, channelIndexConfig.Password, *channelIndexConfig.Bucket)
}

// Reads a ServerConfig from raw data
func ReadServerConfigFromData(data []byte) (*ServerConfig, error) {

	data = base.ConvertBackQuotedStrings(data)
	var config *ServerConfig
	if err := json.Unmarshal(data, &config); err != nil {
		return nil, err
	}

	// Validation:
	if err := config.setupAndValidateDatabases(); err != nil {
		return nil, err
	}

	return config, nil
}

// Reads a ServerConfig from a URL.
func ReadServerConfigFromUrl(url string) (*ServerConfig, error) {

	resp, err := http.Get(url)
	if err != nil {
		return nil, err
	}
	defer resp.Body.Close()
	responseBody, err := ioutil.ReadAll(resp.Body)
	if err != nil {
		return nil, err
	}
	return ReadServerConfigFromData(responseBody)

}

// Reads a ServerConfig from either a JSON file or from a URL.
func ReadServerConfig(path string) (*ServerConfig, error) {
	if strings.HasPrefix(path, "http://") || strings.HasPrefix(path, "https://") {
		return ReadServerConfigFromUrl(path)
	} else {
		return ReadServerConfigFromFile(path)
	}
}

// Reads a ServerConfig from a JSON file.
func ReadServerConfigFromFile(path string) (*ServerConfig, error) {

	file, err := os.Open(path)
	if err != nil {
		return nil, err
	}
	defer file.Close()

	data, err := ioutil.ReadAll(file)
	if err != nil {
		return nil, err
	}
	data = base.ConvertBackQuotedStrings(data)
	var config *ServerConfig
	if err := json.Unmarshal(data, &config); err != nil {
		return nil, err
	}

	// Validation:
	if err := config.setupAndValidateDatabases(); err != nil {
		return nil, err
	}
	return config, nil

}

func (config *ServerConfig) setupAndValidateDatabases() error {
	for name, dbConfig := range config.Databases {
		dbConfig.setup(name)
		if err := config.validateDbConfig(dbConfig); err != nil {
			return err
		}
	}
	return nil
}

func (config *ServerConfig) validateDbConfig(dbConfig *DbConfig) error {

	dbConfig.modifyConfig()

	return dbConfig.validate()

}

func (self *ServerConfig) MergeWith(other *ServerConfig) error {
	if self.Interface == nil {
		self.Interface = other.Interface
	}
	if self.AdminInterface == nil {
		self.AdminInterface = other.AdminInterface
	}
	if self.ProfileInterface == nil {
		self.ProfileInterface = other.ProfileInterface
	}
	if self.ConfigServer == nil {
		self.ConfigServer = other.ConfigServer
	}
	if self.DeploymentID == nil {
		self.DeploymentID = other.DeploymentID
	}
	if self.Persona == nil {
		self.Persona = other.Persona
	}
	if self.Facebook == nil {
		self.Facebook = other.Facebook
	}
	if self.CORS == nil {
		self.CORS = other.CORS
	}
	for _, flag := range other.Log {
		self.Log = append(self.Log, flag)
	}
	if other.Pretty {
		self.Pretty = true
	}
	for name, db := range other.Databases {
		if self.Databases[name] != nil {
			return fmt.Errorf("Database %q already specified earlier", name)
		}
		self.Databases[name] = db
	}
	return nil
}

// Reads the command line flags and the optional config file.
func ParseCommandLine() {

	siteURL := flag.String("personaOrigin", "", "Base URL that clients use to connect to the server")
	addr := flag.String("interface", DefaultInterface, "Address to bind to")
	authAddr := flag.String("adminInterface", DefaultAdminInterface, "Address to bind admin interface to")
	profAddr := flag.String("profileInterface", "", "Address to bind profile interface to")
	configServer := flag.String("configServer", "", "URL of server that can return database configs")
	deploymentID := flag.String("deploymentID", "", "Customer/project identifier for stats reporting")
	couchbaseURL := flag.String("url", DefaultServer, "Address of Couchbase server")
	poolName := flag.String("pool", DefaultPool, "Name of pool")
	bucketName := flag.String("bucket", "sync_gateway", "Name of bucket")
	dbName := flag.String("dbname", "", "Name of Couchbase Server database (defaults to name of bucket)")
	pretty := flag.Bool("pretty", false, "Pretty-print JSON responses")
	verbose := flag.Bool("verbose", false, "Log more info about requests")
	logKeys := flag.String("log", "", "Log keywords, comma separated")
	logFilePath := flag.String("logFilePath", "", "Path to log file")
	flag.Parse()

	if flag.NArg() > 0 {
		// Read the configuration file(s), if any:
		for i := 0; i < flag.NArg(); i++ {
			filename := flag.Arg(i)
			c, err := ReadServerConfig(filename)
			if err != nil {
				base.LogFatal("Error reading config file %s: %v", filename, err)
			}
			if config == nil {
				config = c
			} else {
				if err := config.MergeWith(c); err != nil {
					base.LogFatal("Error reading config file %s: %v", filename, err)
				}
			}
		}

		// Override the config file with global settings from command line flags:
		if *addr != DefaultInterface {
			config.Interface = addr
		}
		if *authAddr != DefaultAdminInterface {
			config.AdminInterface = authAddr
		}
		if *profAddr != "" {
			config.ProfileInterface = profAddr
		}
		if *configServer != "" {
			config.ConfigServer = configServer
		}
		if *deploymentID != "" {
			config.DeploymentID = deploymentID
		}
		if *pretty {
			config.Pretty = *pretty
		}
		if config.Log != nil {
			base.ParseLogFlags(config.Log)
		}

		// If the interfaces were not specified in either the config file or
		// on the command line, set them to the default values
		if config.Interface == nil {
			config.Interface = &DefaultInterface
		}
		if config.AdminInterface == nil {
			config.AdminInterface = &DefaultAdminInterface
		}

		if *logFilePath != "" {
			config.LogFilePath = logFilePath
		}

	} else {
		// If no config file is given, create a default config, filled in from command line flags:
		if *dbName == "" {
			*dbName = *bucketName
		}

		// At this point the addr is either:
		//   - A value provided by the user, in which case we want to leave it as is
		//   - The default value (":4984"), which is actually _not_ the default value we
		//     want for this case, since we are enabling insecure mode.  We want "localhost:4984" instead.
		// See #708 for more details
		if *addr == DefaultInterface {
			*addr = "localhost:4984"
		}

		config = &ServerConfig{
			Interface:        addr,
			AdminInterface:   authAddr,
			ProfileInterface: profAddr,
			Pretty:           *pretty,
			Databases: map[string]*DbConfig{
				*dbName: {
					Name: *dbName,
					BucketConfig: BucketConfig{
						Server: couchbaseURL,
						Bucket: bucketName,
						Pool:   poolName,
					},
					Users: map[string]*db.PrincipalConfig{
						base.GuestUsername: &db.PrincipalConfig{
							Disabled:         false,
							ExplicitChannels: base.SetFromArray([]string{"*"}),
						},
					},
				},
			},
		}
	}

	if *siteURL != "" {
		if config.Persona == nil {
			config.Persona = new(PersonaConfig)
		}
		config.Persona.Origin = *siteURL
	}

	base.LogKeys["HTTP"] = true
	if *verbose {
		base.LogKeys["HTTP+"] = true
	}
	base.ParseLogFlag(*logKeys)

	//return config
}

func setMaxFileDescriptors(maxP *uint64) {
	maxFDs := DefaultMaxFileDescriptors
	if maxP != nil {
		maxFDs = *maxP
	}
	_, err := base.SetMaxFileDescriptors(maxFDs)
	if err != nil {
		base.Warn("Error setting MaxFileDescriptors to %d: %v", maxFDs, err)
	}
}

func (config *ServerConfig) serve(addr string, handler http.Handler) {
	maxConns := DefaultMaxIncomingConnections
	if config.MaxIncomingConnections != nil {
		maxConns = *config.MaxIncomingConnections
	}

	err := base.ListenAndServeHTTP(addr, maxConns, config.SSLCert, config.SSLKey, handler, config.ServerReadTimeout, config.ServerWriteTimeout)
	if err != nil {
		base.LogFatal("Failed to start HTTP server on %s: %v", addr, err)
	}
}

// Starts and runs the server given its configuration. (This function never returns.)
func RunServer(config *ServerConfig) {
	PrettyPrint = config.Pretty

	base.Logf("==== %s ====", LongVersionString)

	if os.Getenv("GOMAXPROCS") == "" && runtime.GOMAXPROCS(0) == 1 {
		cpus := runtime.NumCPU()
		if cpus > 1 {
			runtime.GOMAXPROCS(cpus)
			base.Logf("Configured Go to use all %d CPUs; setenv GOMAXPROCS to override this", cpus)
		}
	}

	setMaxFileDescriptors(config.MaxFileDescriptors)

	sc := NewServerContext(config)
	for _, dbConfig := range config.Databases {
		if _, err := sc.AddDatabaseFromConfig(dbConfig); err != nil {
			base.LogFatal("Error opening database: %v", err)
		}
	}

	// Initialize CBGT if needed
	if config.ClusterConfig.CBGTEnabled() {
		if err := sc.InitCBGT(); err != nil {
			log.Fatalf("%v", err)
		}
	}

	if config.ProfileInterface != nil {
		//runtime.MemProfileRate = 10 * 1024
		base.Logf("Starting profile server on %s", *config.ProfileInterface)
		go func() {
			http.ListenAndServe(*config.ProfileInterface, nil)
		}()
	}

	base.Logf("Starting admin server on %s", *config.AdminInterface)
	go config.serve(*config.AdminInterface, CreateAdminHandler(sc))
	base.Logf("Starting server on %s ...", *config.Interface)
	config.serve(*config.Interface, CreatePublicHandler(sc))
}

// for now  just cycle the logger to allow for log file rotation
func ReloadConf() {
	if config.LogFilePath != nil {
		base.UpdateLogger(*config.LogFilePath)
	}
}

// Main entry point for a simple server; you can have your main() function just call this.
// It parses command-line flags, reads the optional configuration file, then starts the server.
func ServerMain() {
	ParseCommandLine()
	ReloadConf()
	RunServer(config)
}<|MERGE_RESOLUTION|>--- conflicted
+++ resolved
@@ -111,12 +111,9 @@
 	FeedType           string                         `json:"feed_type,omitempty"`            // Feed type - "DCP" or "TAP"; defaults based on Couchbase server version
 	AllowEmptyPassword bool                           `json:"allow_empty_password,omitempty"` // Allow empty passwords?  Defaults to false
 	CacheConfig        *CacheConfig                   `json:"cache,omitempty"`                // Cache settings
-<<<<<<< HEAD
 	ChannelIndex       *ChannelIndexConfig            `json:"channel_index,omitEmpty"`        // Channel index settings
-=======
 	RevCacheSize       *uint32                        `json:"rev_cache_size,omitempty"`       // Maximum number of revisions to store in the revision cache
 	StartOffline	   bool							  `json:"offline,omitempty"`		      // start the DB in the offline state, defaults to false
->>>>>>> dc01e66b
 }
 
 type DbConfigMap map[string]*DbConfig
