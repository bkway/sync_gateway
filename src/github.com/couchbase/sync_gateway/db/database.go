//  Copyright (c) 2012 Couchbase, Inc.
//  Licensed under the Apache License, Version 2.0 (the "License"); you may not use this file
//  except in compliance with the License. You may obtain a copy of the License at
//    http://www.apache.org/licenses/LICENSE-2.0
//  Unless required by applicable law or agreed to in writing, software distributed under the
//  License is distributed on an "AS IS" BASIS, WITHOUT WARRANTIES OR CONDITIONS OF ANY KIND,
//  either express or implied. See the License for the specific language governing permissions
//  and limitations under the License.

package db

import (
	"encoding/json"
	"errors"
	"expvar"
	"fmt"
	"net/http"
	"regexp"
	"strings"
	"time"

	"github.com/couchbase/go-couchbase"

	"github.com/couchbase/sg-bucket"
	"github.com/couchbase/sync_gateway/auth"
	"github.com/couchbase/sync_gateway/base"
	"github.com/couchbase/sync_gateway/channels"
	"sync"
	"sync/atomic"
)

const (
	DBOffline uint32 = iota
	DBStarting
	DBOnline
	DBStopping
	DBResyncing
)

var RunStateString = []string{
	DBOffline:        "Offline",
	DBStarting:        "Starting",
	DBOnline:        "Online",
	DBStopping:        "Stopping",
	DBResyncing:    "Resyncing",
}

// Basic description of a database. Shared between all Database objects on the same database.
// This object is thread-safe so it can be shared between HTTP handlers.
type DatabaseContext struct {
	Name               string                  // Database name
	Bucket             base.Bucket             // Storage
<<<<<<< HEAD
	BucketSpec         base.BucketSpec         // The BucketSpec
=======
	BucketLock         sync.RWMutex			   // Control Access to the underlying bucket object
>>>>>>> dc01e66b
	tapListener        changeListener          // Listens on server Tap feed
	sequences          *sequenceAllocator      // Source of new sequence numbers
	ChannelMapper      *channels.ChannelMapper // Runs JS 'sync' function
	StartTime          time.Time               // Timestamp when context was instantiated
	ChangesClientStats Statistics              // Tracks stats of # of changes connections
	RevsLimit          uint32                  // Max depth a document's revision tree can grow to
	autoImport         bool                    // Add sync data to new untracked docs?
	Shadower           *Shadower               // Tracks an external Couchbase bucket
	revisionCache      *RevisionCache          // Cache of recently-accessed doc revisions
	changeCache        ChangeIndex             //
	EventMgr           *EventManager           // Manages notification events
	AllowEmptyPassword bool                    // Allow empty passwords?  Defaults to false
<<<<<<< HEAD
	SequenceHasher     *sequenceHasher         // Used to generate and resolve hash values for vector clock sequences
	SequenceType       SequenceType            // Type of sequences used for this DB (integer or vector clock)
	Options            DatabaseContextOptions
}

type DatabaseContextOptions struct {
	CacheOptions        *CacheOptions
	IndexOptions        *ChangeIndexOptions
	SequenceHashOptions *SequenceHashOptions
=======
	AccessLock         sync.RWMutex            // Allows DB offline to block until synchronous calls have completed
	State              uint32                  //The runtime state of the DB from a service perspective
	ExitChanges        chan struct{}           //active _changes feeds on the DB will close when this channel is closed
>>>>>>> dc01e66b
}

const DefaultRevsLimit = 1000

// Represents a simulated CouchDB database. A new instance is created for each HTTP request,
// so this struct does not have to be thread-safe.
type Database struct {
	*DatabaseContext
	user auth.User
}

// All special/internal documents the gateway creates have this prefix in their keys.
const KSyncKeyPrefix = "_sync:"

var dbExpvars = expvar.NewMap("syncGateway_db")

func ValidateDatabaseName(dbName string) error {
	// http://wiki.apache.org/couchdb/HTTP_database_API#Naming_and_Addressing
	if match, _ := regexp.MatchString(`^[a-z][-a-z0-9_$()+/]*$`, dbName); !match {
		return base.HTTPErrorf(http.StatusBadRequest,
			"Illegal database name: %s", dbName)
	}
	return nil
}

// Helper function to open a Couchbase connection and return a specific bucket.
func ConnectToBucket(spec base.BucketSpec, callback func(bucket string, err error)) (bucket base.Bucket, err error) {
	bucket, err = base.GetBucket(spec, callback)
	if err != nil {
		err = base.HTTPErrorf(http.StatusBadGateway,
			"Unable to connect to server: %s", err)
	} else {
		err = installViews(bucket)
	}
	return
}

// Creates a new DatabaseContext on a bucket. The bucket will be closed when this context closes.
<<<<<<< HEAD
func NewDatabaseContext(dbName string, bucket base.Bucket, autoImport bool, options DatabaseContextOptions) (*DatabaseContext, error) {
=======
func NewDatabaseContext(dbName string, bucket base.Bucket, autoImport bool, cacheOptions CacheOptions, revCacheSize uint32) (*DatabaseContext, error) {
>>>>>>> dc01e66b
	if err := ValidateDatabaseName(dbName); err != nil {
		return nil, err
	}

	context := &DatabaseContext{
		Name:       dbName,
		Bucket:     bucket,
		StartTime:  time.Now(),
		RevsLimit:  DefaultRevsLimit,
		autoImport: autoImport,
		Options:    options,
	}
	context.revisionCache = NewRevisionCache(int(revCacheSize), context.revCacheLoader)

	context.EventMgr = NewEventManager()

	var err error
	context.sequences, err = newSequenceAllocator(bucket)
	if err != nil {
		return nil, err
	}
	lastSeq, err := context.sequences.lastSequence()
	if err != nil {
		return nil, err
	}

	if options.IndexOptions == nil {
		// In-memory channel cache
		context.SequenceType = IntSequenceType
		context.changeCache = &changeCache{}
	} else {
		// KV channel index
		context.SequenceType = ClockSequenceType
		context.changeCache = &kvChangeIndex{}
		context.SequenceHasher, err = NewSequenceHasher(options.SequenceHashOptions)
		if err != nil {
			return nil, err
		}
	}

	context.changeCache.Init(context, SequenceID{Seq: lastSeq}, func(changedChannels base.Set) {
		context.tapListener.Notify(changedChannels)
	}, options.CacheOptions, options.IndexOptions)
	context.tapListener.OnDocChanged = context.changeCache.DocChanged

	if err = context.tapListener.Start(bucket, true, func(bucket string, err error) {
		context.TakeDbOffline()
	}); err != nil {
		return nil, err
	}

	go context.watchDocChanges()
	return context, nil
}

func (context *DatabaseContext) GetStableClock() (clock base.SequenceClock, err error) {
	return context.changeCache.GetStableClock()
}

func (context *DatabaseContext) writeSequences() bool {
	return context.UseGlobalSequence()
}

func (context *DatabaseContext) UseGlobalSequence() bool {
	return context.SequenceType != ClockSequenceType
}

func (context *DatabaseContext) CreateCBGTIndex() error {

	// Create the CBGT index.  This must be done _after_ the tapListener is started,
	// as the tapFeed will be created at that point, and it must be already created
	// at the point we try to create a CBGT index.
	if context.BucketSpec.FeedType == strings.ToLower(base.DcpShardFeedType) {
		// create the index]
		alreadyExists, err := checkCBGTIndexExists(context.BucketSpec.CbgtContext, context.GetCBGTIndexNameForBucket(context.Bucket))
		if err != nil {
			return fmt.Errorf("Error checking if CBGT index exists: %v", err)
		}
		if !alreadyExists {
			numShards := context.Options.IndexOptions.NumShards
			if err := createCBGTIndex(numShards, context.Bucket, context.BucketSpec); err != nil {
				return fmt.Errorf("Unable to initialize CBGT index: %v", err)
			}
		}

	}

	return nil

}

func (context *DatabaseContext) GetCBGTIndexNameForBucket(bucket base.Bucket) (indexName string) {
	// Real Couchbase buckets use an index name that includes UUID.
	cbBucket, ok := bucket.(base.CouchbaseBucket)
	if ok {
		indexName = cbBucket.GetCBGTIndexName()
	} else {
		indexName = bucket.GetName()
	}
	return indexName

}

// Check if this CBGT index already exists
func checkCBGTIndexExists(cbgtContext base.CbgtContext, indexName string) (bool, error) {

	_, indexDefsMap, err := cbgtContext.Manager.GetIndexDefs(true)
	if err != nil {
		return false, err
	}

	return (indexDefsMap[indexName] != nil), nil

}

// Create an "index" in CBGT which will cause it to start streaming
// DCP events to us for our shard of the full DCP stream.
func createCBGTIndex(numShards uint16, baseBucket base.Bucket, spec base.BucketSpec) error {

	bucket, ok := baseBucket.(base.CouchbaseBucket)
	if !ok {
		return fmt.Errorf("Type assertion failure from base.Bucket -> CouchbaseBucket")
	}

	return bucket.CreateCBGTIndex(numShards, spec)

}

func (context *DatabaseContext) TapListener() changeListener {
	return context.tapListener
}

func (context *DatabaseContext) Close() {
	context.BucketLock.Lock()
	defer context.BucketLock.Unlock()

	context.tapListener.Stop()
	context.changeCache.Stop()
	context.Shadower.Stop()
	context.Bucket.Close()
	context.Bucket = nil
}

func (context *DatabaseContext) IsClosed() bool {
	return context.Bucket == nil
}

// For testing only!
func (context *DatabaseContext) RestartListener() error {
	context.tapListener.Stop()
	// Delay needed to properly stop
	time.Sleep(2 * time.Second)
	if err := context.tapListener.Start(context.Bucket, true, nil); err != nil {
		return err
	}
	return nil
}


func (dc *DatabaseContext) TakeDbOffline() error {
	base.LogTo("CRUD", "Taking Database : %v, offline", dc.Name)
	dbState := atomic.LoadUint32(&dc.State)
	//If the DB is already trasitioning to: offline or is offline silently return
	if (dbState == DBOffline || dbState == DBResyncing || dbState == DBStopping ) {
		return nil
	}

	if atomic.CompareAndSwapUint32(&dc.State, DBOnline, DBStopping) {

		//notify all active _changes feeds to close
		close(dc.ExitChanges)

		base.LogTo("CRUD", "Waiting for all active calls to complete on Database : %v", dc.Name)
		//Block until all current calls have returned, including _changes feeds
		dc.AccessLock.Lock()
		defer dc.AccessLock.Unlock()

		base.LogTo("CRUD", "Database : %v, is offline", dc.Name)
		//set DB state to Offline
		atomic.StoreUint32(&dc.State, DBOffline)

		return nil
	} else {
		base.LogTo("CRUD", "Unable to take Database offline, database must be in Online state")
		return base.HTTPErrorf(http.StatusServiceUnavailable, "Unable to take Database offline, database must be in Online state")
	}
}

func (context *DatabaseContext) Authenticator() *auth.Authenticator {
	// Authenticators are lightweight & stateless, so it's OK to return a new one every time
	return auth.NewAuthenticator(context.Bucket, context)
}

// Makes a Database object given its name and bucket.
func GetDatabase(context *DatabaseContext, user auth.User) (*Database, error) {
	return &Database{context, user}, nil
}

func CreateDatabase(context *DatabaseContext) (*Database, error) {
	return &Database{context, nil}, nil
}

func (db *Database) SameAs(otherdb *Database) bool {
	return db != nil && otherdb != nil &&
		db.Bucket == otherdb.Bucket
}

// Reloads the database's User object, in case its persistent properties have been changed.
func (db *Database) ReloadUser() error {
	if db.user == nil {
		return nil
	}
	user, err := db.Authenticator().GetUser(db.user.Name())
	if err != nil {
		return err
	}
	if user == nil {
		return errors.New("User not found during reload")
	} else {
		db.user = user
		return nil
	}
}

//////// ALL DOCUMENTS:

// The number of documents in the database.
func (db *Database) DocCount() int {
	vres, err := db.queryAllDocs(true)
	if err != nil {
		return -1
	}
	if len(vres.Rows) == 0 {
		return 0
	}
	return int(vres.Rows[0].Value.(float64))
}

func installViews(bucket base.Bucket) error {
	// View for finding every Couchbase doc (used when deleting a database)
	// Key is docid; value is null
	allbits_map := `function (doc, meta) {
                      emit(meta.id, null); }`
	// View for _all_docs
	// Key is docid; value is [revid, sequence]
	alldocs_map := `function (doc, meta) {
                     var sync = doc._sync;
                     if (sync === undefined || meta.id.substring(0,6) == "_sync:")
                       return;
                     if ((sync.flags & 1) || sync.deleted)
                       return;
                     var channels = sync.channels;
                     var channelNames = [];
                     for (ch in channels) {
                     	if (channels[ch] == null)
                     		channelNames.push(ch);
                     }
                     emit(meta.id, {r:sync.rev, s:sync.sequence, c:channelNames}); }`
	// View for importing unknown docs
	// Key is [existing?, docid] where 'existing?' is false for unknown docs
	import_map := `function (doc, meta) {
                     if(meta.id.substring(0,6) != "_sync:") {
                       var exists = (doc["_sync"] !== undefined);
                       emit([exists, meta.id], null); } }`
	// View for compaction -- finds all revision docs
	// Key and value are ignored.
	oldrevs_map := `function (doc, meta) {
                     var sync = doc._sync;
                     if (meta.id.substring(0,10) == "_sync:rev:")
	                     emit("",null); }`

	// Sessions view - used for session delete
	// Key is username; value is docid
	sessions_map := `function (doc, meta) {
                     	var prefix = meta.id.substring(0,%d);
                     	if (prefix == %q)
                     		emit(doc.username, meta.id);}`
	sessions_map = fmt.Sprintf(sessions_map, len(auth.SessionKeyPrefix), auth.SessionKeyPrefix)

	// All-principals view
	// Key is name; value is true for user, false for role
	principals_map := `function (doc, meta) {
							 var prefix = meta.id.substring(0,11);
							 var isUser = (prefix == %q);
							 if (isUser || prefix == %q)
			                     emit(meta.id.substring(%d), isUser); }`
	principals_map = fmt.Sprintf(principals_map, auth.UserKeyPrefix, auth.RoleKeyPrefix,
		len(auth.UserKeyPrefix))
	// By-channels view.
	// Key is [channelname, sequence]; value is [docid, revid, flag?]
	// where flag is true for doc deletion, false for removed from channel, missing otherwise
	channels_map := `function (doc, meta) {
	                    var sync = doc._sync;
	                    if (sync === undefined || meta.id.substring(0,6) == "_sync:")
	                        return;
						var sequence = sync.sequence;
	                    if (sequence === undefined)
	                        return;
	                    var value = {rev:sync.rev};
	                    if (sync.flags) {
	                    	value.flags = sync.flags
	                    } else if (sync.deleted) {
	                    	value.flags = %d // channels.Deleted
	                    }
	                    if (%v) // EnableStarChannelLog
							emit(["*", sequence], value);
						var channels = sync.channels;
						if (channels) {
							for (var name in channels) {
								removed = channels[name];
								if (!removed)
									emit([name, sequence], value);
								else {
									var flags = removed.del ? %d : %d; // channels.Removed/Deleted
									emit([name, removed.seq], {rev:removed.rev, flags: flags});
								}
							}
						}
					}`
	channels_map = fmt.Sprintf(channels_map, channels.Deleted, EnableStarChannelLog,
		channels.Removed|channels.Deleted, channels.Removed)
	// Channel access view, used by ComputeChannelsForPrincipal()
	// Key is username; value is dictionary channelName->firstSequence (compatible with TimedSet)
	access_map := `function (doc, meta) {
	                    var sync = doc._sync;
	                    if (sync === undefined || meta.id.substring(0,6) == "_sync:")
	                        return;
	                    var access = sync.access;
	                    if (access) {
	                        for (var name in access) {
	                            emit(name, access[name]);
	                        }
	                    }
	               }`

	// Vbucket sequence version of channel access view, used by ComputeChannelsForPrincipal()
	// Key is username; value is dictionary channelName->firstSequence (compatible with TimedSet)

	access_vbSeq_map := `function (doc, meta) {
		                    var sync = doc._sync;
		                    if (sync === undefined || meta.id.substring(0,6) == "_sync:")
		                        return;
		                    var access = sync.access;
		                    if (access) {
		                        for (var name in access) {
		                        	// Build a timed set based on vb and vbseq of this revision
		                        	var value = {};
		                        	for (var channel in access[name]) {
		                        		var timedSetWithVbucket = {};
				                        timedSetWithVbucket["vb"] = parseInt(meta.vb, 10);
				                        timedSetWithVbucket["seq"] = parseInt(meta.seq, 10);
				                        value[channel] = timedSetWithVbucket;
			                        }
		                            emit(name, value)
		                        }

		                    }
		               }`

	// Role access view, used by ComputeRolesForUser()
	// Key is username; value is array of role names
	roleAccess_map := `function (doc, meta) {
	                    var sync = doc._sync;
	                    if (sync === undefined || meta.id.substring(0,6) == "_sync:")
	                        return;
	                    var access = sync.role_access;
	                    if (access) {
	                        for (var name in access) {
	                            emit(name, access[name]);
	                        }
	                    }
	               }`

	designDocMap := map[string]sgbucket.DesignDoc{}

	designDocMap[DesignDocSyncGateway] = sgbucket.DesignDoc{
		Views: sgbucket.ViewMap{
<<<<<<< HEAD
			ViewPrincipals:  sgbucket.ViewDef{Map: principals_map},
			ViewChannels:    sgbucket.ViewDef{Map: channels_map},
			ViewAccess:      sgbucket.ViewDef{Map: access_map},
			ViewAccessVbSeq: sgbucket.ViewDef{Map: access_vbSeq_map},
			ViewRoleAccess:  sgbucket.ViewDef{Map: roleAccess_map},
=======
			ViewPrincipals: sgbucket.ViewDef{Map: principals_map},
			ViewChannels:   sgbucket.ViewDef{Map: channels_map},
			ViewAccess:     sgbucket.ViewDef{Map: access_map},
			ViewRoleAccess: sgbucket.ViewDef{Map: roleAccess_map},
>>>>>>> dc01e66b
		},
	}

	designDocMap[DesignDocSyncHousekeeping] = sgbucket.DesignDoc{
		Views: sgbucket.ViewMap{
			ViewAllBits:  sgbucket.ViewDef{Map: allbits_map},
			ViewAllDocs:  sgbucket.ViewDef{Map: alldocs_map, Reduce: "_count"},
			ViewImport:   sgbucket.ViewDef{Map: import_map, Reduce: "_count"},
			ViewOldRevs:  sgbucket.ViewDef{Map: oldrevs_map, Reduce: "_count"},
			ViewSessions: sgbucket.ViewDef{Map: sessions_map},
		},
	}

	// add all design docs from map into bucket
	for designDocName, designDoc := range designDocMap {
		if err := bucket.PutDDoc(designDocName, designDoc); err != nil {
			base.Warn("Error installing Couchbase design doc: %v", err)
			return err
		}
	}

	return nil
}

type IDAndRev struct {
	DocID    string
	RevID    string
	Sequence uint64
}

// The ForEachDocID options for limiting query results
type ForEachDocIDOptions struct {
	Startkey string
	Endkey   string
	Limit    uint64
}

type ForEachDocIDFunc func(id IDAndRev, channels []string) bool

// Iterates over all documents in the database, calling the callback function on each
func (db *Database) ForEachDocID(callback ForEachDocIDFunc, resultsOpts ForEachDocIDOptions) error {
	type viewRow struct {
		Key   string
		Value struct {
			RevID    string   `json:"r"`
			Sequence uint64   `json:"s"`
			Channels []string `json:"c"`
		}
	}
	var vres struct {
		Rows []viewRow
	}
	opts := Body{"stale": false, "reduce": false}

	if resultsOpts.Startkey != "" {
		opts["startkey"] = resultsOpts.Startkey
	}

	if resultsOpts.Endkey != "" {
		opts["endkey"] = resultsOpts.Endkey
	}

	err := db.Bucket.ViewCustom(DesignDocSyncHousekeeping, ViewAllDocs, opts, &vres)
	if err != nil {
		base.Warn("all_docs got error: %v", err)
		return err
	}

	count := uint64(0)
	for _, row := range vres.Rows {
		if callback(IDAndRev{row.Key, row.Value.RevID, row.Value.Sequence}, row.Value.Channels) {
			count++
		}
		//We have to apply limit check after callback has been called
		//to account for rows that are not in the current users channels
		if resultsOpts.Limit > 0 && count == resultsOpts.Limit {
			break
		}
	}

	return nil
}

// Returns the IDs of all users and roles
func (db *DatabaseContext) AllPrincipalIDs() (users, roles []string, err error) {
	vres, err := db.Bucket.View(DesignDocSyncGateway, ViewPrincipals, Body{"stale": false})
	if err != nil {
		return
	}
	users = []string{}
	roles = []string{}
	for _, row := range vres.Rows {
		name := row.Key.(string)
		if name != "" {
			if row.Value.(bool) {
				users = append(users, name)
			} else {
				roles = append(roles, name)
			}
		}
	}
	return
}

func (db *Database) queryAllDocs(reduce bool) (sgbucket.ViewResult, error) {
	opts := Body{"stale": false, "reduce": reduce}
	vres, err := db.Bucket.View(DesignDocSyncHousekeeping, ViewAllDocs, opts)
	if err != nil {
		base.Warn("all_docs got error: %v", err)
	}
	return vres, err
}

//////// HOUSEKEEPING:

// Deletes all documents in the database
func (db *Database) DeleteAllDocs(docType string) error {
	opts := Body{"stale": false}
	if docType != "" {
		opts["startkey"] = "_sync:" + docType + ":"
		opts["endkey"] = "_sync:" + docType + "~"
		opts["inclusive_end"] = false
	}
	vres, err := db.Bucket.View(DesignDocSyncHousekeeping, ViewAllBits, opts)
	if err != nil {
		base.Warn("all_bits view returned %v", err)
		return err
	}

	//FIX: Is there a way to do this in one operation?
	base.Logf("Deleting %d %q documents of %q ...", len(vres.Rows), docType, db.Name)
	for _, row := range vres.Rows {
		base.LogTo("CRUD", "\tDeleting %q", row.ID)
		if err := db.Bucket.Delete(row.ID); err != nil {
			base.Warn("Error deleting %q: %v", row.ID, err)
		}
	}
	return nil
}

// Deletes all session documents for a user
func (db *DatabaseContext) DeleteUserSessions(userName string) error {
	opts := Body{"stale": false}
	opts["startkey"] = userName
	opts["endkey"] = userName
	vres, err := db.Bucket.View(DesignDocSyncHousekeeping, ViewSessions, opts)
	if err != nil {
		base.Warn("sessions view returned %v", err)
		return err
	}

	for _, row := range vres.Rows {
		docId := row.Value.(string)
		base.LogTo("CRUD", "\tDeleting %q", docId)
		if err := db.Bucket.Delete(docId); err != nil {
			base.Warn("Error deleting %q: %v", row.ID, err)
		}
	}
	return nil
}

// Deletes old revisions that have been moved to individual docs
func (db *Database) Compact() (int, error) {
	opts := Body{"stale": false, "reduce": false}
	vres, err := db.Bucket.View(DesignDocSyncHousekeeping, ViewOldRevs, opts)
	if err != nil {
		base.Warn("old_revs view returned %v", err)
		return 0, err
	}

	//FIX: Is there a way to do this in one operation?
	base.Logf("Compacting away %d old revs of %q ...", len(vres.Rows), db.Name)
	count := 0
	for _, row := range vres.Rows {
		base.LogTo("CRUD", "\tDeleting %q", row.ID)
		if err := db.Bucket.Delete(row.ID); err != nil {
			base.Warn("Error deleting %q: %v", row.ID, err)
		} else {
			count++
		}
	}
	return count, nil
}

// Deletes all orphaned CouchDB attachments not used by any revisions.
func VacuumAttachments(bucket base.Bucket) (int, error) {
	return 0, base.HTTPErrorf(http.StatusNotImplemented, "Vacuum is temporarily out of order")
}

//////// SYNC FUNCTION:

const kSyncDataKey = "_sync:syncdata"

// Sets the database context's sync function based on the JS code from config.
// Returns a boolean indicating whether the function is different from the saved one.
// If multiple gateway instances try to update the function at the same time (to the same new
// value) only one of them will get a changed=true result.
func (context *DatabaseContext) UpdateSyncFun(syncFun string) (changed bool, err error) {
	if syncFun == "" {
		context.ChannelMapper = nil
	} else if context.ChannelMapper != nil {
		_, err = context.ChannelMapper.SetFunction(syncFun)
	} else {
		context.ChannelMapper = channels.NewChannelMapper(syncFun)
	}
	if err != nil {
		base.Warn("Error setting sync function: %s", err)
		return
	}

	var syncData struct { // format of the sync-fn document
		Sync string
	}

	err = context.Bucket.Update(kSyncDataKey, 0, func(currentValue []byte) ([]byte, error) {
		// The first time opening a new db, currentValue will be nil. Don't treat this as a change.
		if currentValue != nil {
			parseErr := json.Unmarshal(currentValue, &syncData)
			if parseErr != nil || syncData.Sync != syncFun {
				changed = true
			}
		}
		if changed || currentValue == nil {
			syncData.Sync = syncFun
			return json.Marshal(syncData)
		} else {
			return nil, couchbase.UpdateCancel // value unchanged, no need to save
		}
	})

	if err == couchbase.UpdateCancel {
		err = nil
	}
	return
}

// Re-runs the sync function on every current document in the database (if doCurrentDocs==true)
// and/or imports docs in the bucket not known to the gateway (if doImportDocs==true).
// To be used when the JavaScript sync function changes.
func (db *Database) UpdateAllDocChannels(doCurrentDocs bool, doImportDocs bool) (int, error) {
	if doCurrentDocs {
		base.Log("Recomputing document channels...")
	}
	if doImportDocs {
		base.Log("Importing documents...")
	} else if !doCurrentDocs {
		return 0, nil // no-op if neither option is set
	}
	options := Body{"stale": false, "reduce": false}
	if !doCurrentDocs {
		options["endkey"] = []interface{}{true}
		options["endkey_inclusive"] = false
	} else if !doImportDocs {
		options["startkey"] = []interface{}{true}
	}
	vres, err := db.Bucket.View(DesignDocSyncHousekeeping, ViewImport, options)
	if err != nil {
		return 0, err
	}

	// We are about to alter documents without updating their sequence numbers, which would
	// really confuse the changeCache, so turn it off until we're done:
	db.changeCache.EnableChannelIndexing(false)
	defer db.changeCache.EnableChannelIndexing(true)
	db.changeCache.Clear()

	base.Logf("Re-running sync function on all %d documents...", len(vres.Rows))
	changeCount := 0
	for _, row := range vres.Rows {
		rowKey := row.Key.([]interface{})
		docid := rowKey[1].(string)
		key := realDocID(docid)
		//base.Log("\tupdating %q", docid)
		err := db.Bucket.Update(key, 0, func(currentValue []byte) ([]byte, error) {
			// Be careful: this block can be invoked multiple times if there are races!
			if currentValue == nil {
				return nil, couchbase.UpdateCancel // someone deleted it?!
			}
			doc, err := unmarshalDocument(docid, currentValue)
			if err != nil {
				return nil, err
			}

			imported := false
			if !doc.hasValidSyncData(db.writeSequences()) {
				// This is a document not known to the sync gateway. Ignore or import it:
				if !doImportDocs {
					return nil, couchbase.UpdateCancel
				}
				imported = true
				if err = db.initializeSyncData(doc); err != nil {
					return nil, err
				}
				base.LogTo("CRUD", "\tImporting document %q --> rev %q", docid, doc.CurrentRev)
			} else {
				if !doCurrentDocs {
					return nil, couchbase.UpdateCancel
				}
				base.LogTo("CRUD", "\tRe-syncing document %q", docid)
			}

			// Run the sync fn over each current/leaf revision, in case there are conflicts:
			changed := 0
			doc.History.forEachLeaf(func(rev *RevInfo) {
				body, _ := db.getRevFromDoc(doc, rev.ID, false)
				channels, access, roles, err := db.getChannelsAndAccess(doc, body, rev.ID)
				if err != nil {
					// Probably the validator rejected the doc
					base.Warn("Error calling sync() on doc %q: %v", docid, err)
					access = nil
					channels = nil
				}
				rev.Channels = channels

				if rev.ID == doc.CurrentRev {
					changed = len(doc.Access.updateAccess(doc, access)) +
						len(doc.RoleAccess.updateAccess(doc, roles)) +
						len(doc.updateChannels(channels))
				}
			})

			if changed > 0 || imported {
				base.LogTo("Access", "Saving updated channels and access grants of %q", docid)
				return json.Marshal(doc)
			} else {
				return nil, couchbase.UpdateCancel
			}
		})
		if err == nil {
			changeCount++
		} else if err != couchbase.UpdateCancel {
			base.Warn("Error updating doc %q: %v", docid, err)
		}
	}
	base.Logf("Finished re-running sync function; %d docs changed", changeCount)

	if changeCount > 0 {
		// Now invalidate channel cache of all users/roles:
		base.Log("Invalidating channel caches of users/roles...")
		users, roles, _ := db.AllPrincipalIDs()
		for _, name := range users {
			db.invalUserChannels(name)
		}
		for _, name := range roles {
			db.invalRoleChannels(name)
		}
	}
	return changeCount, nil
}

func (db *Database) invalUserRoles(username string) {
	authr := db.Authenticator()
	if user, _ := authr.GetUser(username); user != nil {
		if err := authr.InvalidateRoles(user); err != nil {
			base.Warn("Error invalidating roles for user %s: %v", username, err)
		}
	}
}

func (db *Database) invalUserChannels(username string) {
	authr := db.Authenticator()
	if user, _ := authr.GetUser(username); user != nil {
		if err := authr.InvalidateChannels(user); err != nil {
			base.Warn("Error invalidating channels for user %s: %v", username, err)
		}
	}
}

func (db *Database) invalRoleChannels(rolename string) {
	authr := db.Authenticator()
	if role, _ := authr.GetRole(rolename); role != nil {
		if err := authr.InvalidateChannels(role); err != nil {
			base.Warn("Error invalidating channels for role %s: %v", rolename, err)
		}
	}
}

func (db *Database) invalUserOrRoleChannels(name string) {
	if strings.HasPrefix(name, "role:") {
		db.invalRoleChannels(name[5:])
	} else {
		db.invalUserChannels(name)
	}
}

// Helper method for API unit test retrieval of index bucket
func (context *DatabaseContext) GetIndexBucket() base.Bucket {
	if kvChangeIndex, ok := context.changeCache.(*kvChangeIndex); ok {
		return kvChangeIndex.reader.indexReadBucket
	} else {
		return nil
	}
}

//////// SEQUENCE ALLOCATION:

func (context *DatabaseContext) LastSequence() (uint64, error) {
	return context.sequences.lastSequence()
}

func (context *DatabaseContext) ReserveSequences(numToReserve uint64) error {
	return context.sequences.reserveSequences(numToReserve)
}<|MERGE_RESOLUTION|>--- conflicted
+++ resolved
@@ -50,11 +50,8 @@
 type DatabaseContext struct {
 	Name               string                  // Database name
 	Bucket             base.Bucket             // Storage
-<<<<<<< HEAD
 	BucketSpec         base.BucketSpec         // The BucketSpec
-=======
 	BucketLock         sync.RWMutex			   // Control Access to the underlying bucket object
->>>>>>> dc01e66b
 	tapListener        changeListener          // Listens on server Tap feed
 	sequences          *sequenceAllocator      // Source of new sequence numbers
 	ChannelMapper      *channels.ChannelMapper // Runs JS 'sync' function
@@ -67,21 +64,19 @@
 	changeCache        ChangeIndex             //
 	EventMgr           *EventManager           // Manages notification events
 	AllowEmptyPassword bool                    // Allow empty passwords?  Defaults to false
-<<<<<<< HEAD
 	SequenceHasher     *sequenceHasher         // Used to generate and resolve hash values for vector clock sequences
 	SequenceType       SequenceType            // Type of sequences used for this DB (integer or vector clock)
 	Options            DatabaseContextOptions
+	AccessLock         sync.RWMutex            // Allows DB offline to block until synchronous calls have completed
+	State              uint32                  //The runtime state of the DB from a service perspective
+	ExitChanges        chan struct{}           //active _changes feeds on the DB will close when this channel is closed
+
 }
 
 type DatabaseContextOptions struct {
 	CacheOptions        *CacheOptions
 	IndexOptions        *ChangeIndexOptions
 	SequenceHashOptions *SequenceHashOptions
-=======
-	AccessLock         sync.RWMutex            // Allows DB offline to block until synchronous calls have completed
-	State              uint32                  //The runtime state of the DB from a service perspective
-	ExitChanges        chan struct{}           //active _changes feeds on the DB will close when this channel is closed
->>>>>>> dc01e66b
 }
 
 const DefaultRevsLimit = 1000
@@ -120,11 +115,7 @@
 }
 
 // Creates a new DatabaseContext on a bucket. The bucket will be closed when this context closes.
-<<<<<<< HEAD
-func NewDatabaseContext(dbName string, bucket base.Bucket, autoImport bool, options DatabaseContextOptions) (*DatabaseContext, error) {
-=======
-func NewDatabaseContext(dbName string, bucket base.Bucket, autoImport bool, cacheOptions CacheOptions, revCacheSize uint32) (*DatabaseContext, error) {
->>>>>>> dc01e66b
+func NewDatabaseContext(dbName string, bucket base.Bucket, autoImport bool, options DatabaseContextOptions, revCacheSize uint32) (*DatabaseContext, error) {
 	if err := ValidateDatabaseName(dbName); err != nil {
 		return nil, err
 	}
@@ -502,18 +493,11 @@
 
 	designDocMap[DesignDocSyncGateway] = sgbucket.DesignDoc{
 		Views: sgbucket.ViewMap{
-<<<<<<< HEAD
 			ViewPrincipals:  sgbucket.ViewDef{Map: principals_map},
 			ViewChannels:    sgbucket.ViewDef{Map: channels_map},
 			ViewAccess:      sgbucket.ViewDef{Map: access_map},
 			ViewAccessVbSeq: sgbucket.ViewDef{Map: access_vbSeq_map},
 			ViewRoleAccess:  sgbucket.ViewDef{Map: roleAccess_map},
-=======
-			ViewPrincipals: sgbucket.ViewDef{Map: principals_map},
-			ViewChannels:   sgbucket.ViewDef{Map: channels_map},
-			ViewAccess:     sgbucket.ViewDef{Map: access_map},
-			ViewRoleAccess: sgbucket.ViewDef{Map: roleAccess_map},
->>>>>>> dc01e66b
 		},
 	}
 
